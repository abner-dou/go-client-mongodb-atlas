--- conflicted
+++ resolved
@@ -31,17 +31,10 @@
 	UserAgent string
 
 	//Services used for communicating with the API
-<<<<<<< HEAD
 	DatabaseUsers          DatabaseUsersService
   ProjectIPWhitelist     ProjectIPWhitelistService
+  Projects               ProjectsService
 	CloudProviderSnapshots CloudProviderSnapshotsService
-=======
-	DatabaseUsers      DatabaseUsersService
-	DatabaseUsers      DatabaseUsersService
-	ProjectIPWhitelist ProjectIPWhitelistService
-  Projects           ProjectsService
-
->>>>>>> 7ce90fca
 
 	onRequestCompleted RequestCompletionCallback
 }
@@ -134,11 +127,8 @@
 
 	c.DatabaseUsers = &DatabaseUsersServiceOp{client: c}
   c.ProjectIPWhitelist = &ProjectIPWhitelistServiceOp{client: c}
-<<<<<<< HEAD
+  c.Projects = &ProjectsServiceOp{client: c}
 	c.CloudProviderSnapshots = &CloudProviderSnapshotsServiceOp{client: c}
-=======
-	c.Projects = &ProjectsServiceOp{client: c}
->>>>>>> 7ce90fca
 
 	return c
 }
