--- conflicted
+++ resolved
@@ -64,12 +64,9 @@
 	Checkpoints                         CheckpointsService
 	Alerts                              AlertsService
 	CloudProviderSnapshotBackupPolicies CloudProviderSnapshotBackupPoliciesService
-<<<<<<< HEAD
 	Events                              EventsService
-=======
 	ProcessMeasurements                 ProcessMeasurementsService
 	ProcessDisks                        ProcessDisksService
->>>>>>> a7c5ff1a
 
 	onRequestCompleted RequestCompletionCallback
 }
@@ -187,12 +184,9 @@
 	c.Checkpoints = &CheckpointsServiceOp{Client: c}
 	c.Alerts = &AlertsServiceOp{Client: c}
 	c.CloudProviderSnapshotBackupPolicies = &CloudProviderSnapshotBackupPoliciesServiceOp{Client: c}
-<<<<<<< HEAD
 	c.Events = &EventsServiceOp{Client: c}
-=======
 	c.ProcessMeasurements = &ProcessMeasurementsServiceOp{Client: c}
 	c.ProcessDisks = &ProcessDisksServiceOp{Client: c}
->>>>>>> a7c5ff1a
 
 	return c
 }
