// Copyright 2019 MongoDB Inc
//
// Licensed under the Apache License, Version 2.0 (the "License");
// you may not use this file except in compliance with the License.
// You may obtain a copy of the License at
//
//      http://www.apache.org/licenses/LICENSE-2.0
//
// Unless required by applicable law or agreed to in writing, software
// distributed under the License is distributed on an "AS IS" BASIS,
// WITHOUT WARRANTIES OR CONDITIONS OF ANY KIND, either express or implied.
// See the License for the specific language governing permissions and
// limitations under the License.

package mongodbatlas

import (
	"context"
	"fmt"
	"net/http"
)

const orgsBasePath = "api/atlas/v1.0/orgs"

// OrganizationsService provides access to the organization related functions in the Atlas API.
//
// See more: https://docs.atlas.mongodb.com/reference/api/organizations/
type OrganizationsService interface {
	List(context.Context, *OrganizationsListOptions) (*Organizations, *Response, error)
	Invitations(context.Context, string, *InvitationOptions) ([]*Invitation, *Response, error)
	Get(context.Context, string) (*Organization, *Response, error)
	Invitation(context.Context, string, string) (*Invitation, *Response, error)
	Projects(context.Context, string, *ListOptions) (*Projects, *Response, error)
	Users(context.Context, string, *ListOptions) (*AtlasUsersResponse, *Response, error)
	Delete(context.Context, string) (*Response, error)
	InviteUser(context.Context, *Invitation) (*Invitation, *Response, error)
	UpdateInvitation(context.Context, *Invitation) (*Invitation, *Response, error)
	UpdateInvitationByID(context.Context, string, *Invitation) (*Invitation, *Response, error)
	DeleteInvitation(context.Context, string, string) (*Response, error)
}

// OrganizationsServiceOp provides an implementation of the OrganizationsService interface.
type OrganizationsServiceOp service

var _ OrganizationsService = &OrganizationsServiceOp{}

// OrganizationsListOptions filtering options for organizations.
type OrganizationsListOptions struct {
	Name               string `url:"name,omitempty"`
	IncludeDeletedOrgs *bool  `url:"includeDeletedOrgs,omitempty"`
	ListOptions
}

// Organization represents the structure of an organization.
type Organization struct {
	ID        string  `json:"id,omitempty"`
	IsDeleted *bool   `json:"isDeleted,omitempty"`
	Links     []*Link `json:"links,omitempty"`
	Name      string  `json:"name,omitempty"`
}

// Organizations represents an array of organization.
type Organizations struct {
	Links      []*Link         `json:"links"`
	Results    []*Organization `json:"results"`
	TotalCount int             `json:"totalCount"`
}

<<<<<<< HEAD
// InvitationOptions filtering options for invitations.
type InvitationOptions struct {
	Username string `url:"username,omitempty"`
}

// Invitation represents the structure of an Invitation.
type Invitation struct {
	ID              string   `json:"id,omitempty"`
	GroupID           string   `json:"groupId,omitempty"`
	GroupName         string   `json:"groupName,omitempty"`
	OrgID           string   `json:"orgId,omitempty"`
	OrgName         string   `json:"orgName,omitempty"`
	CreatedAt       string   `json:"createdAt,omitempty"`
	ExpiresAt       string   `json:"expiresAt,omitempty"`
	InviterUserName string   `json:"inviterUserName,omitempty"`
	Username        string   `json:"username,omitempty"`
	Roles           []string `json:"roles,omitempty"`
	TeamIDs         []string `json:"teamIds,omitempty"`
}

=======
>>>>>>> f3fc6a18
// List gets all organizations.
//
// See more: https://docs.atlas.mongodb.com/reference/api/organization-get-all/
func (s *OrganizationsServiceOp) List(ctx context.Context, opts *OrganizationsListOptions) (*Organizations, *Response, error) {
	path, err := setListOptions(orgsBasePath, opts)
	if err != nil {
		return nil, nil, err
	}

	req, err := s.Client.NewRequest(ctx, http.MethodGet, path, nil)
	if err != nil {
		return nil, nil, err
	}

	root := new(Organizations)
	resp, err := s.Client.Do(ctx, req, root)
	if err != nil {
		return nil, resp, err
	}

	if l := root.Links; l != nil {
		resp.Links = l
	}

	return root, resp, nil
}

// Get gets a single organization.
//
// See more: https://docs.atlas.mongodb.com/reference/api/organization-get-one/
func (s *OrganizationsServiceOp) Get(ctx context.Context, orgID string) (*Organization, *Response, error) {
	if orgID == "" {
		return nil, nil, NewArgError("orgID", "must be set")
	}

	path := fmt.Sprintf("%s/%s", orgsBasePath, orgID)

	req, err := s.Client.NewRequest(ctx, http.MethodGet, path, nil)
	if err != nil {
		return nil, nil, err
	}

	root := new(Organization)
	resp, err := s.Client.Do(ctx, req, root)
	if err != nil {
		return nil, resp, err
	}

	return root, resp, err
}

// Projects gets all projects for the given organization ID.
//
// See more: https://docs.atlas.mongodb.com/reference/api/organization-get-all-projects/
func (s *OrganizationsServiceOp) Projects(ctx context.Context, orgID string, opts *ListOptions) (*Projects, *Response, error) {
	if orgID == "" {
		return nil, nil, NewArgError("orgID", "must be set")
	}
	basePath := fmt.Sprintf("%s/%s/groups", orgsBasePath, orgID)

	path, err := setListOptions(basePath, opts)
	if err != nil {
		return nil, nil, err
	}

	req, err := s.Client.NewRequest(ctx, http.MethodGet, path, nil)
	if err != nil {
		return nil, nil, err
	}

	root := new(Projects)
	resp, err := s.Client.Do(ctx, req, root)
	if err != nil {
		return nil, resp, err
	}

	return root, resp, err
}

// Users gets all users for the given organization ID.
//
// See more: https://docs.atlas.mongodb.com/reference/api/organization-users-get-all-users/
func (s *OrganizationsServiceOp) Users(ctx context.Context, orgID string, opts *ListOptions) (*AtlasUsersResponse, *Response, error) {
	if orgID == "" {
		return nil, nil, NewArgError("orgID", "must be set")
	}
	basePath := fmt.Sprintf("%s/%s/users", orgsBasePath, orgID)

	path, err := setListOptions(basePath, opts)
	if err != nil {
		return nil, nil, err
	}

	req, err := s.Client.NewRequest(ctx, http.MethodGet, path, nil)
	if err != nil {
		return nil, nil, err
	}

	root := new(AtlasUsersResponse)
	resp, err := s.Client.Do(ctx, req, root)
	if err != nil {
		return nil, resp, err
	}

	return root, resp, err
}

// Delete deletes an organization.
//
// See more: https://docs.atlas.mongodb.com/reference/api/organization-delete-one/
func (s *OrganizationsServiceOp) Delete(ctx context.Context, orgID string) (*Response, error) {
	if orgID == "" {
		return nil, NewArgError("orgID", "must be set")
	}

	basePath := fmt.Sprintf("%s/%s", orgsBasePath, orgID)

	req, err := s.Client.NewRequest(ctx, http.MethodDelete, basePath, nil)
	if err != nil {
		return nil, err
	}

	resp, err := s.Client.Do(ctx, req, nil)

	return resp, err
}<|MERGE_RESOLUTION|>--- conflicted
+++ resolved
@@ -66,29 +66,6 @@
 	TotalCount int             `json:"totalCount"`
 }
 
-<<<<<<< HEAD
-// InvitationOptions filtering options for invitations.
-type InvitationOptions struct {
-	Username string `url:"username,omitempty"`
-}
-
-// Invitation represents the structure of an Invitation.
-type Invitation struct {
-	ID              string   `json:"id,omitempty"`
-	GroupID           string   `json:"groupId,omitempty"`
-	GroupName         string   `json:"groupName,omitempty"`
-	OrgID           string   `json:"orgId,omitempty"`
-	OrgName         string   `json:"orgName,omitempty"`
-	CreatedAt       string   `json:"createdAt,omitempty"`
-	ExpiresAt       string   `json:"expiresAt,omitempty"`
-	InviterUserName string   `json:"inviterUserName,omitempty"`
-	Username        string   `json:"username,omitempty"`
-	Roles           []string `json:"roles,omitempty"`
-	TeamIDs         []string `json:"teamIds,omitempty"`
-}
-
-=======
->>>>>>> f3fc6a18
 // List gets all organizations.
 //
 // See more: https://docs.atlas.mongodb.com/reference/api/organization-get-all/
