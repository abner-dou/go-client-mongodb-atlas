--- conflicted
+++ resolved
@@ -124,11 +124,6 @@
 		return nil, nil, NewArgError("invitationID", "must be set")
 	}
 
-<<<<<<< HEAD
-=======
-	invitation.ID = invitationID
-
->>>>>>> e6764bc1
 	return s.updateInvitation(ctx, groupID, invitationID, invitation)
 }
 
